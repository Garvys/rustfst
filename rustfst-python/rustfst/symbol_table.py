from __future__ import annotations

<<<<<<< HEAD
from typing import Union, Tuple
=======
from typing import Union, List
>>>>>>> 599ac6a1

from rustfst.ffi_utils import lib, check_ffi_error
import ctypes
from pathlib import Path


class SymbolTable:
    """
    `SymbolTable` class. This class wraps the `SymbolTable` struct.
    """

    def __init__(self, ptr=None):
        """
        Creates an empty `SymbolTable`.
        """
        if ptr:
            self.ptr = ptr
        else:
            symt_ptr = ctypes.pointer(ctypes.c_void_p())
            ret_code = lib.symt_new(ctypes.byref(symt_ptr))
            err_msg = "__init__ failed"
            check_ffi_error(ret_code, err_msg)

            self.ptr = symt_ptr

    def add_symbol(self, symbol: str) -> int:
        """
        Adds a symbol to the table and returns the index.

        Args:
          symbol: A symbol unicode string.
        Returns:
          The integer key of the new symbol.
        """
        try:
            symbol = symbol.encode("utf-8")
        except UnicodeDecodeError:
            symbol = ctypes.c_char_p(symbol)

        integer_key = ctypes.c_size_t()
        ret_code = lib.symt_add_symbol(self.ptr, symbol, ctypes.byref(integer_key))
        err_msg = "`add_symbol` failed"
        check_ffi_error(ret_code, err_msg)

        return int(integer_key.value)

    def add_table(self, syms: SymbolTable):
        """
        This method merges another symbol table into the current table. All key
        values will be offset by the current available key.
        Args:
          syms: A `SymbolTable` to be merged with the current table.
        """
        ret_code = lib.symt_add_table(self.ptr, syms.ptr)
        err_msg = "`add_table` failed"
        check_ffi_error(ret_code, err_msg)

    def copy(self) -> SymbolTable:
        """
        Returns:
            A mutable copy of the `SymbolTable`.
        """
        clone = ctypes.pointer(ctypes.c_void_p())

        ret_code = lib.symt_copy(self.ptr, ctypes.byref(clone))
        err_msg = "`copy` failed."
        check_ffi_error(ret_code, err_msg)

        return SymbolTable(ptr=clone)

    def find(self, key: Union[int, str]) -> Union[int, str]:
        """
        Given a symbol or index, finds the other one.
        This method returns the index associated with a symbol key, or the symbol
        associated with a index key.
        Args:
          key: Either a string or an index.
        Returns:
          If key is a string, the associated index; if key is an integer, the
              associated symbol.
        Raises:
          KeyError: Key not found.
        """
        if isinstance(key, int):
            return self._find_index(key)
        if isinstance(key, str):
            return self._find_symbol(key)
        raise f"key can only be a string or integer. Not {type(key)}"

    def _find_index(self, key: int) -> str:
        key = ctypes.c_size_t(key)
        symbol = ctypes.c_void_p()
        ret_code = lib.symt_find_index(self.ptr, key, ctypes.byref(symbol))
        err_msg = "`find` failed"
        check_ffi_error(ret_code, err_msg)

        return ctypes.string_at(symbol).decode("utf8")

    def _find_symbol(self, symbol: str) -> int:
        symbol = symbol.encode("utf-8")
        index = ctypes.c_size_t()
        ret_code = lib.symt_find_symbol(self.ptr, symbol, ctypes.byref(index))
        err_msg = "`find` failed"
        check_ffi_error(ret_code, err_msg)

        return int(index.value)

    def member(self, key: Union[int, str]) -> bool:
        """
        Given a symbol or index, returns whether it is found in the table.
        This method returns a boolean indicating whether the given symbol or index
        is present in the table. If one intends to perform subsequent lookup, it is
        better to simply call the find method, catching the KeyError.
        Args:
          key: Either a string or an index.
        Returns:
          Whether or not the key is present (as a string or a index) in the table.
        """
        is_present = ctypes.c_size_t()

        ret_code = None

        if isinstance(key, int):
            index = ctypes.c_size_t(key)
            ret_code = lib.symt_member_index(self.ptr, index, ctypes.byref(is_present))
        elif isinstance(key, str):
            symbol = key.encode("utf-8")
            ret_code = lib.symt_member_symbol(
                self.ptr, symbol, ctypes.byref(is_present)
            )
        else:
            raise f"key can only be a string or integer. Not {type(key)}"

        err_msg = "`member` failed"
        check_ffi_error(ret_code, err_msg)

        return bool(is_present.value)

    def num_symbols(self) -> int:
        """
        Returns:
            The number of symbols in the symbol table.
        """
        num_symbols = ctypes.c_size_t()
        ret_code = lib.symt_num_symbols(self.ptr, ctypes.byref(num_symbols))
        err_msg = "`num_symbols` failed"
        check_ffi_error(ret_code, err_msg)

        return int(num_symbols.value)

    @classmethod
    def read(cls, filename: Path) -> SymbolTable:
        """
        Reads symbol table from binary file.
        This class method creates a new SymbolTable from a symbol table binary file.
        Args:
          filename: The string location of the input binary file.
        Returns:
          A new SymbolTable instance.
        See also: `SymbolTable.read_fst`, `SymbolTable.read_text`.
        """
        symt = ctypes.pointer(ctypes.c_void_p())
        ret_code = lib.symt_from_path(
            ctypes.byref(symt), str(filename).encode("utf-8"), ctypes.c_size_t(1)
        )

        err_msg = f"Read failed for bin file : {filename}"
        check_ffi_error(ret_code, err_msg)

        return cls(ptr=symt)

    @classmethod
    def read_text(cls, filename: Path) -> SymbolTable:
        """
        Reads symbol table from text file.
        This class method creates a new SymbolTable from a symbol table text file.
        Args:
          filename: The string location of the input text file.

        Returns:
          A new SymbolTable instance.
        See also: `SymbolTable.read`, `SymbolTable.read_fst`.
        """
        symt = ctypes.pointer(ctypes.c_void_p())
        ret_code = lib.symt_from_path(
            ctypes.byref(symt), str(filename).encode("utf-8"), ctypes.c_size_t(0)
        )

        err_msg = f"Read failed for text file : {filename}"
        check_ffi_error(ret_code, err_msg)

        return cls(ptr=symt)

    def write(self, filename: Path):
        """
        Serializes symbol table to a file.
        This methods writes the SymbolTable to a file in binary format.
        Args:
          filename: The string location of the output file.
        Raises:
          FstIOError: Write failed.
        """
        ret_code = lib.symt_write_file(
            self.ptr, str(filename).encode("utf-8"), ctypes.c_size_t(1)
        )

        err_msg = f"Write failed for bin file : {filename}"
        check_ffi_error(ret_code, err_msg)

    def write_text(self, filename: Path):
        """
        Writes symbol table to text file.
        This method writes the SymbolTable to a file in human-readable format.
        Args:
          filename: The string location of the output file.
        Raises:
          FstIOError: Write failed.
        """
        ret_code = lib.symt_write_file(
            self.ptr, str(filename).encode("utf-8"), ctypes.c_size_t(0)
        )

        err_msg = f"Write failed for text file : {filename}"
        check_ffi_error(ret_code, err_msg)

    def equals(self, other: SymbolTable) -> bool:
        """
        Check if this SymbolTable is equal to the other

        Params:
            other: SymbolTable instance
        Returns:
             bool
        """
        is_equal = ctypes.c_size_t()

        ret_code = lib.symt_equals(self.ptr, other.ptr, ctypes.byref(is_equal))
        err_msg = "Error checking equality"
        check_ffi_error(ret_code, err_msg)

        return bool(is_equal.value)

    def __eq__(self, other: SymbolTable) -> bool:
        """
        Check if this `SymbolTable` is equal to the other

        Params:
            other: SymbolTable instance
        Returns:
             bool
        """
        return self.equals(other)

<<<<<<< HEAD
    def __iter__(self) -> SymbolTableIterator:
        """
        Returns an Iterator on the SymbolTable.
        Returns:

        """
        return SymbolTableIterator(self)
=======
    @classmethod
    def from_symbols(cls, symbols: List[str]) -> SymbolTable:
        """
        Constructs a SymbolTable from list of strings.

        Args:
            symbols: List of symbols

        Returns:
            A new `SymbolTable`.
        """
        symt = cls()

        for symbol in symbols:
            symt.add_symbol(symbol)

        return symt
>>>>>>> 599ac6a1

    def __del__(self):
        lib.symt_destroy(self.ptr)


class SymbolTableIterator:
    """
    Iterator on a SymbolTable. Allows retrieving all the symbols along with their corresponding labels.
    """

    def __init__(self, symbol_table: SymbolTable):
        """
        Constructs an iterator from the `Symboltable`.
        Args:
            symbol_table:
        """
        self._symt = symbol_table
        self._idx = 0
        self._len = self._symt.num_symbols()

    def __next__(self) -> Tuple[int, str]:
        """
        Iterator over the symbols in the `SymbolTable`.
        Returns:
            A pair label (int) and symbol (str).
        """
        if self._idx < self._len:
            output = (self._idx, self._symt.find(self._idx))
            self._idx += 1
            return output
        raise StopIteration<|MERGE_RESOLUTION|>--- conflicted
+++ resolved
@@ -1,10 +1,6 @@
 from __future__ import annotations
 
-<<<<<<< HEAD
-from typing import Union, Tuple
-=======
-from typing import Union, List
->>>>>>> 599ac6a1
+from typing import Union, Tuple, List
 
 from rustfst.ffi_utils import lib, check_ffi_error
 import ctypes
@@ -258,7 +254,6 @@
         """
         return self.equals(other)
 
-<<<<<<< HEAD
     def __iter__(self) -> SymbolTableIterator:
         """
         Returns an Iterator on the SymbolTable.
@@ -266,7 +261,7 @@
 
         """
         return SymbolTableIterator(self)
-=======
+
     @classmethod
     def from_symbols(cls, symbols: List[str]) -> SymbolTable:
         """
@@ -284,7 +279,6 @@
             symt.add_symbol(symbol)
 
         return symt
->>>>>>> 599ac6a1
 
     def __del__(self):
         lib.symt_destroy(self.ptr)
