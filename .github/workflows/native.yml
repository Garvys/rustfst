--- conflicted
+++ resolved
@@ -231,10 +231,7 @@
           pip install -r rustfst-python/requirements-setup.txt
           pip install -e rustfst-python
       - name: Test rustfst-python
-<<<<<<< HEAD
-        run: |
-          python -m pytest -vv -s --cache-clear --disable-warnings rustfst-python/linting/linting_test.py
-#          python -m pytest -vv -s --cache-clear --disable-warnings rustfst-python
+        run: python -m pytest -s --cache-clear --disable-warnings rustfst-python
 
   publish-rust-crate:
     name: Publish Rust Crate to Crates.io
@@ -286,6 +283,3 @@
           mkdir -p wheels
           python3.7 -m cibuildwheel --output-dir wheels rustfst-python
           python3.7 -m twine upload -u "__token__" -p ${{ secrets.PYPI_PASSWORD }} -r pypi --verbose wheels/*
-=======
-        run: python -m pytest -s --cache-clear --disable-warnings rustfst-python
->>>>>>> 2ffd6fe5
