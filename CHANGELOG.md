# Changelog
All notable changes to this project will be documented in this file.

The format is based on [Keep a Changelog](https://keepachangelog.com/en/1.0.0/),
and this project adheres to [Semantic Versioning](https://semver.org/spec/v2.0.0.html).

## Unreleased

### Added

- Implement `FstOp` for `Deref<FstOp>` and `FstOp2` for `Deref<FstOp2>`
- Implement `TrMapper<S>` for `Deref<TrMapper<S>>`
- Expose in `prelude`, top crate constant, traits, structs.
- Expose in `prelude` `FstProperties`.
- Expose in `prelude` `tr_mappers`.  

### Changed
<<<<<<< HEAD
- Fixed bug in `Determinize`: `HashMap` -> `BTreeMap` for `LabelMap`.
=======
- `NO_LABEL` and `NO_STATE_ID` are now public. 
>>>>>>> f7539b3e
- Fixed bug in `RmEpsilon`: mutation had to be performed while iterating.
- `QuantizeMapper` has now a configurable delta value with default set to `KDELTA`
- Replace `FstCache` implementation for `Arc<FstCache>` by the deref trait.
- `acceptor_minimize` now public. 
- `from_op_and_cache` is now public for `LazyFst` and `LazyFst2`
- Change `FstCache` API and added a `CacheStatus` object to better differentiate, computed data and not yet computed.
- Renaming `rustfst.algorithms.lazy_fst_revamp` -> `rustfst.algorithms.lazy`

## [0.6.3] - 2020-16-09

### Added

- Added two new cache logics : `FirstCache` and `SimpleVecCache`.

## [0.6.2] - 2020-16-09

### Added

- Add `From<Vec<Tr<W>>>` for `TrsVec`
- Introduce new iterators to iterate on a whole Fst:
    - `FstIntoIterator` as a trait bound of `ExpandedFst`.
    - `FstIterator` as a trait bound of `Fst`.
    - `FstIteratorMut` as a trait bound of `MutableFst`
- Add `take_final_weight` and `take_final_weight_unchecked` to MutableFst API.
- Add `add_super_final_state` algorithm.
- Add the `ReverseBack` trait that must be implemented for Semiring::ReverseWeight. Allows to avoid using transmute when we have `weight.reverse().reverse()` calls.
- Implement `SerializableSemiring` for `ProbabilityWeight`
- Add support for `SymbolTable` serialization while serializing a FST in binary format.
- Implement Composition operation. Added support to LookAhead filter.
- W is now a trait parameter of all the Fst traits instead of an associated type.
- Re-organized most of the algorithms into their own modules.
- All the lazy fsts except `rm_epsilon` are now Send and Sync.
- Remove the `TrIterator` in favor of the `get_trs` method in the CoreFst trait.
- Add method `read_from_const` to `VectorFst` allowing to load a `VectorFst` from a `ConstFst` file.
- Add `compute_and_update_properties()` method to `MutableFst` trait to compute the properties verified by the `Fst` and update the internal property bits.
- Add support for `compose` in `rustfst-cli`.
- Implement `FstCache` for `Arc<FstCache>`.
- Add a clear method for `SimpleHashMapCache`.
- Add `len_trs` and `len_final_weights` as required methods of the `FstCache` trait.

### Changed
- `fst_convert` now consumes its input. Use `fst_convert_from_ref` to pass a borrow.
- `set_input_symbols`, `set_output_symbols`, `unset_input_symbols`, `unset_output_symbols` and `set_symts_from_fst` methods have been moved from `MutableFst` to `Fst`.
- Remove `MutableFst` trait bound from input of `shortest_path`.
- `ArcMap` now takes an immutable mapper as parameter.
- Use anyhow instead of failure for errors.
- Renamed Arc as Tr (for transition)
- Renamed DynamicFst as LazyFst
- Semiring impls are required to be 'static
- SymbolTable are now wrapped in std::sync::Arc (instead of Rc)
- renamed unset_input_symbols and unset_output_symbols to take_*_symbols
- static FST struct are now Send and Sync
- `final_weight` method of the `CoreFst` trait now returns a copy instead of a reference.
- Fix an issue in `SccQueue` which made the `is_empty()` call super slow. As a result, an important speed-up can be observed when running the `shortest_path` algorithm.
- `ComposeFst` now clonable.
- Remove call to `collect_vec` when calling `LabelReachable.reach()`.
- `num_trs` and `num_trs_unchecked` are now mandatory methods of the `Fst` trait. This allows removing useless calls to `Arc::clone`.
- Now the `fst.properties()` method returns the stored property bits instead of computing all the verified properties.
- Now `tr_sort` no longer need a sorting closure but a struct implementing `TrCompare`.
    - `ilabel_compare` -> `ILabelCompare`
    - `olabel_compare` -> `OLabelCompare`
- `num_input_epsilons` and `num_output_epsilons` are now required methods of the `CoreFst` trait instead of provided.
- `num_input_epsilons` and `num_output_epsilons` are now much faster as they leverage internal counters instead of iterating through the Trs.
- Various optimizations to significantly speed-up composition including getting rid of `bimap` for internal `StateTable`.
- It now possible to specify the internal cache of a `ComposeFst` object.
- Remove trait bound on Default in FstCache trait.

### Fixed
- Fix olabel display while drawing a FST if no symbol table is provided
- Fix computation of FstProperties. There was an issue with the ACYCLIC field.
- Use loose dependencies

## [0.5.0] - 2020-02-04

### Added
- Add `FstIterator` and `FstIteratorMut` to iterate over states and arcs in a given FST without referencing the FST.
- Implement `FstIterator` and `FstIteratorMut` for ConstFst and VectorFst.
- Add `AllocableFst` to control the wFst allocation: `capacity`, `reserve`, `shrink_to_fit`
- Implement `AllocableFst` for Vector Fst
- Add `del_all_states` method in the `MutableFst` trait to remove all the states in a Fst.
- Add `set_input_symbols()` and `set_output_symbols()` to the `MutableFst` trait to attach a `SymbolTable` to an Fst.
- Add `input_symbols()` and `output_symbols()` to the `Fst` trait to retrieve previously attached `SymbolTable`.
- Add `replace` fst operations.
- Change internal implementation of `Replace`, `Determinize` and `FactorWeight` to share more code by creating the trait `FstImpl` and the struct `StateTable`.
- Implement/Derive `Clone`/`PartialEq`/`PartialOrd`/`Debug` for all internal structures when possible.
- Added dynamic versions of some algorithms:
    - `replace` -> `ReplaceFst`
    - `factor_weight` -> `FactorWeightFst`
    - `union` -> `UnionFst`
    - `concat` -> `ConcatFst`
    - `closure` -> `ClosureFst`
    - `rmepsilon` -> `RmEpsilonFst`
- Added `delete_final_weight_unchecked` to the `Fst` trait and implement it for `VectorFst`.
- Added `SerializableSemiring` trait and implement it for most `Semiring`s.
- All `Fst` that implements `SerializableFst` with a `Semiring` implementing `SerializableSemiring` can now be serialized/deserialized consistently with OpenFst.
- Added `arc_type()` method to `rustfst::Arc`.
- Added `write` and `read` method to the `SymbolTable` API to serialize and deserialize SymbolTable in binary format consistently with OpenFst.
- Added `unset_input_symbols` and `unset_output_symbols` methods to remove the symbol tables attached to a mutable fst.
- Added `emplace_arc` and `emplace_arc_unchecked` as provided methods to the `MutableFst` trait.
- Added `set_symts_from_fst` to MutableFst trait to copy the SymbolTable from another `Fst`.
- Added `print_weights` field to `DrawingConfig` to avoid print weights when desired.

### Changed
- Make `KDELTA` public outside of the crate
- Fix serialization into a DOT file by putting the `label` into quotes.
- Remove `reserve` API from `MutableFst`, see `AllocableFst` for this API 
- Remove `Fst` trait bound on `Display`.
- Removed `closure_plus` and `closure_star` in favor of `closure` with a `ClosureType` parameter.
- Fixed bugs in `concat`, `union` and `closure`.
- `factor_weight` now takes as input a type implementing `Borrow` instead of `&fst`.
- `replace` now takes as input a vector of types implementing `Borrow` instead of `fst`.
- Parse `FstFlags` when parsing binary `ConstFst` and `VectorFst`. Raise an error if the file contains a SymbolTable. Not yet supported.
- Remove `TextParser`, `BinarySerializer` and `BinaryDeserializer` traits. Add `SerializableFst` in replacement.
- Fix: when serializing an `Fst`, now uses the result of the `arc_type()` method instead of using an hardcoded value.
- `Display` is no longer a trait bound of `Semiring`. However, it is required to implement `SerializableSemiring`.
- Use `BufWriter` when serializing a `SymbolTable` object increasing the serialization speed.
- Fix bug when the parsing of fst in binary format crashed because a symbol table was attached to the fst. The symbol tables are now retrieved directly from the fst file.
- `plus` and `times` methods of `Semiring` now takes a `Borrow` instead of an `AsRef`. Remove trait bounds on `AsRef<Self>`, `Default` and `Sized`.
- Add checks on `fst_type` and `arc_type` when loading a binary fst. As a result, for instance, loading a `ConstFst` with a `VectorFst` file will trigger a nice error.
- `SymbolTable` attached to an `Fst` are now used when drawing it.
- Change parameter from W to Into<W> for `add_arc`, `set_final_unchecked` and `set_final` methods.
- `MutableFst` now has a trait bound on `ExpandedFst`.
- `DrawingConfig` parameters `size`, `ranksep` and `nodesep` are now optional.
- Fix SymbolTable conservation for `Reverse` and `ShortestPath`.
- `RmEpsilon` now mutates its input.
- `dfs_visit` now accepts an `ArcFilter` to be able to skip some arcs.
- `AutoQueue` and `TopOrderQueue` now take an `ArcFilter` in input.
- Remove `Fst` trait bound on `Clone` and `PartialEq`. However this is mandatory to be an `ExpandedFst`.
- `rmepsilon` no longer requires the `Semiring` to be a `StarSemiring`.
- Revamped RmEpsilon and ShortestDistance implementations in order to be closer to OpenFst's one.

## [0.4.0] - 2019-11-12

### Added
- Add `dfs` to the public interface in order to perform Depth First Search.
- Add `find_strongly_connected_components`  which is the implementation of the Tarjan's algoritm to find the strongly connect components in a directed graph.
- Add the `FstProperties` bitflags struct and a function to commpute the property flags for an `Fst`.
- Implement `topsort` and `statesort`.
- Add `BinaryDeserializer` trait. Should be used to parse an Fst in binary format.
- Implement `BinaryDeserializer` for VectorFst i.e VectorFst binary deserialization is now supported.
- Add `BinarySerializer` trait. Should bbe user to serialize an Fst in binary format compatible with OpenFST.
- Implement `BinarySerializer` for VectorFst i.e VectorFst binary serialization is now supported.
- Implement `Minimize` algorithm.
- Implement every queue types supported by OpenFST following the `Queue` trait :
    - `TrivialQueue`
    - `FifoQueue`
    - `LifoQueue`
    - `ShortestFirstQueue`
    - `TopOrderQueue`
    - `StateOrderQueue`
    - `SccQueue`
    - `AutoQueue`
    - `OtherQueue`
- Implement `ShortestDistance` algorithm.
- Implememt `ShortestPaths` algorithm.
- Add associated type `ReverseWeight` in the `Semiring` trait denoting the type of the weight reversed.
- Added the crate `rustfst-cli` as a CLI for the lib. It supports the subcommands:
    - `minimize` for the minimization.
    - `connect` for the connect algorithm.
    - `arcsort` for the arcsort algorithm.
    - `invert` for the invert algorithm.
    - `project` for the project algorithm.
    - `topsort` for the topsort algorithm.
    - `map` for the Map algorithm with several mappers.
    - `reverse` for the Reverse algorithm.
    - `shortestpath` for ShortestPath algorithm.
    - `rmfinalepsilon` for RmFinaleEpsilon algorithm.
    - `push` for Weights/Labels pushing algorithm.
- Added a prelude to `rustfst` to reduce the number of imports necessary when using the lib.
- Added a bench keyword the the rustfst-cli to be able to benchmark the running time of the different algorithms across multiple runs.
- Add a python package `rustfst-python-bench` to perform bench at the CLI level and at the functions level.
- Added lots of unchecked (thus unsafe) functions to `Fst` and `MutableFst` traits.
- Add shortespath to OpenFST benchmark.
- Implemented `push` function which supports weights and / or labels pushing.
- Added `take_value` method to the Semiring trait to extract a value from a Weight and take the ownership.
- Added `fst_convert` to the public API to convert one Fst object from one type to another type.
- Added `divide_assign` to `WeaklyDivisibleSemiring` semiring to perform in-place division.
- Added support for `ConstFst`. Also added a converter from `VectorFst` to `ConstFst` through the `From` trait.
- Added `final_weight_unnchecked_mut` to `MutableFst` trait.
- Added Code Coverage tests.
- Added support for binary format of `ConstFst`.

### Changed
- Before test cases were generated with pynini (python wrapper around openfst). Now they are directly generated with OpenFST (c++). Allows to test operations that are not wrapped.
- Test cases are now generated directly in the CI by buiding and running openfst which allows to avoid pushing data on the repo.
- Fix issue in FactorWeight algorithm when `factor_arc_weights` was toggle on.
- `reverse` function has now the same API as OpenFST returning an Fst of `ReverseWeight`s.
- `reverse` methods for every Semiring now returns `ReverseWeight`.
- Fix `reverse` of `GallicWeight`.
- Stopped using `arc_map` in invert's and project's implementation to run faster.
- Use `BufWriter` in the `BinarySerializer` of the `VectorFst` which improves a lot the serialization speed.
- Optimize `arcsort` function. Can no longer fail.
- Optimize `arcsum` function. Can no longer fail. Don't need to use an ArcMapper anymore.
- Optimize `invert` with unchecked functions.
- Optimize `project` with unchecked functions.
- Optimize `reverse`.
- Change implementation of `connect` algorithm which is now on par with OpenFST's one. Also works now for big fsts, no longer crashes.
- Move panic from `unwind` to `abort`.
- Change implementation of `TopSort` algorithm and `TopSortQueue`. Now uses `TopSortVisitor`.
- Use `SccVisitor` in `AutoQueue` implementation.
- Use `SccVisitor` in `rm_final_epsilon` implementation.
- Use `SccVisitor` in `compute_fst_properties` implementation.
- `value` methods of Semiring trait now returns a reference to the underlying weight.
- `final_weight` method of `Fst` trait now returns a reference to the final weight instead of a copy.
- `final_weight` method of `Fst` trait now returns a `Fallible`. Fail only when the state doesn't exist.
- `final_weight_mut` method of `Fst` trait now returns a `Fallible`. Fail only when the state doesn't exist.
- `FinalStateIterator` now returns reference to final weights instead of copy.
- Migrated to nom `5.0`.
### Removed
- Crate `rustfst-tests-openfst` has been removed and moved to the `rustfst` as unit tests. 
- Remove `state_map` and all `StateMappers`. Now use directly the functions `arc_sum` and `arc_unique`.

## [0.3.0] - 2019-04-03

### Added
- Add `arc_map` function to perform modifications that don't modify the number of arcs (and `ArcMapper` to specify how to modify the arcs).
- Implemented the following arc mappers to be used with `arc_map`:
   - `IdentityMapper`: Mapper that returns its input.
   - `InputEpsilonMapper`: Mapper that converts all input symbols to epsilon.
   - `InvertWeightMapper`: Mapper to inverse all non-Zero() weights.
   - `OutputEpsilonMapper`: Mapper that converts all output symbols to epsilon.
   - `PlusMapper`: Mapper to add a constant to all weights.
   - `QuantizeMapper`: Mapper to quantize all weights.
   - `RmWeightMapper`: Mapper to map all non-Zero() weights to One().
   - `TimesMapper`: Mapper to (right) multiply a constant to all weights.
- Add `final_weight_mut` to the `MutableFst` trait to retrieve a mutable reference on the final weight and implemented for `VectorFst`.
- `arc_map` method has been added to the MutableFst trait as a provided method.
- Add `num-traits` and `ordered-float` as dependency because hashing float is needed (yeah this is bad).
- Add struct `FinalArc` to correctly handle final weight when performing arc mapping.
- Add enum `MapFinalAction` to handle the creation of super final states when performing arc mapping.
- Implement `encode` and `decode` functions to allow the representation of a weighted transducer as a weighted automaton, an unweighted transducer or an unweighted automaton.
- Implement `rm_final_epsilon` which removes final states that have epsilon-only input arcs.
- Add `delete_final_weight` and `delete_arcs` to the MutableFst trait and implement them for `VectorFst`.
- Add `ArcFilter` trait and implement it for `AnyArcFilter`, `EpsilonArcFilter`, `InputEpsilonArcFilter` and `OutputEpsilonArcFilter`.
- Add `state_map` function to perform state modifications and `StateMapper` to specify the modifications.
- Implemented the following state mappers :
    - `ArcSumMapper`: Mapper that Plus-sum the arcs with same nextstate, ilabel and olabel.
    - `ArcUniqueMapper`: Remove duplicate arcs.
    - `IdentityStateMapper`: Return its input.
- Add `pop_arcs`, `reserve_arcs` and `reserve_state` to the `MutableFst` API.
- `state_map` method has been added to the MutableFst trait as a provided method.
- Implement `weight_convert` and `WeightConverter` to changed the Semiring of an FST.
- Implement WeightConverter trait for `IdentityArcMapper`, `InputEpsilonMapper`, `InvertWeightMapper`, `OutputEpsilonMapper`, `PlusMapper`, `QuantizeMapper`, `RmWeightMapper`, `TimesMapper`, 
- Add `arcsort` to sort the outgoing arcs of an FST.
- Add `ilabel_compare`, `olabel_compare` and `arc_compare` to compare two arcs. Can be used with `arcsort`.
- Add `GallicWeight` and `StringWeight`.
- Add `ProductWeight` : Weight W1 x W2
- Add `PowerWeight`: Weoght W ^ N
- Add `UnionWeight`
- Add `state_map` and `StateMapper`. Implement `StateMapper` for `ArcSumMapper` and `AddUniqueMapper`.
- Implement `WeightConverter` for `FromGallicMapper` and `ToGallicMapper`.
- Add `is_acceptor` to the FST trait to detect whether an FST is an acceptor.
- Implement `determinize` for both acceptors and transducers.

### Changed
- In the `Semiring` trait, `ONE` and `ZERO` associated constants have been removed in favor of `one` and `zero` functions.
- In the Semiring, `plus` and `times` methods now accept a `AsrRef<Self>` parameter.
- Added `inverse_assign`, `quantize_assign`, `plus_assign` and `times_assign` to the Semiring trait to perform in place operations.
- Changed `ArcMapper` trait to use `FinalArc` and `MapFinalAction`.
- Implement `invert` and `project` using `arc_map`.
- Change internal representation of float weights to use the `ordered-float` crate and derive `Hash` and `Eq` for each Semiring.
- `ArcSumMapper` is now called inside `rm_epsilon` function to conform with OpenFST.
- `plus` and `times` in Semiring now returns Fallible.
- `ArcMapper` returns Fallible.

### Removed
- Removed `Add`, `AddAssign`, `Mul`, `MulAssign` and `Copy` trait bound for `Semiring`.
- Removed custom `Result` type and replace it with `Fallible` from failure. Underneath, it is the same type.

## [0.2.0] - 2019-01-07
### Added
- `write_text` function to serialize an `ExpandedFst` into text format (compatible with OpenFST).
- `draw` to generate a file representing an `ExpandedFst` in dot format that can be displayed with GraphViz.
- Implement `num_input_epsilons`, `num_output_expilons` and `relabel_pairs`.
- `closure_plus` and `closure_star` are now also available as provided methods on a `MutabeFst`.
- Add `is_one` and `is_zero` to `Semiring` API.
- Add `is_start` to `Fst` API.
- Add `text` method to write the text representation of an fst into a string.
- Add `read_text` and `from_text_string` methods to parse a text representation of an FST.
- Implement weight pushing algorithms to either start state or final states (function `push_weights`).
- Implement `reverse` operation of an FST.
- Implement `reweight` operation to modify the weights of an FST according to some potentials.
- Implement `isomorphic` operation to compare two FSTs without depending on the ordering of the states or the arcs.
- Implement a `SymbolTable` data structure to handle the mapping symbol (string) / label (int) in a FST.
- Add `symt!` macro to quickly create a `SymbolTable` from a list of strings.
- Add `fst!` macro to quickly create an acceptor or a transducer from a list of labels.
- Migrate to edition 2018 of Rust.
- Add integration tests to compare the output of this crate directly with OpenFST (by using the pynini python wrapper).
- Add weight quantization for f32 Semiring and use it in the PartialEq trait.
- Add `fst_path!` macro to easily create a FstPath object.

### Changed
- `new` method now present in the `Semiring` trait.
- In all the APIs, `StateId` are now passed by value instead of reference as it is more optimized.
- `acceptor`, `transducer`, `inverse`, `project`, `closure_plus`, `closure_star` functions can't fail anymore (no Result in API).
- Fix multiple issues when parsing an FST in text format.
- The `num_arcs` function in the `Fst` trait now computes the number of arcs leaving a specific state instead of the number of arcs in the graph.
- `acceptor` and `transducer` methods now take slices and weight instead of only iterator of labels.
- Rename `Path` object to `FstPath` to avoid conflicts with the one from the standard library.

### Removed
- `determinize` no longer public as the implementation is not satisfactory.
- In the `Semiring` trait, `one` and `zero` functions have been removed in favor of `ONE` and `ZERO` which are defined as associated constants.
- Removed `project_input` and `project_output` functions in favor of `project` with a type parameters.

## [0.1.7] - 2018-10-23
### Added
- First released version of rustfst

[Unreleased]: https://github.com/garvys/rustfst/compare/0.6.3...HEAD
[0.6.3]: https://github.com/garvys/rustfst/compare/0.6.2...0.6.3
[0.6.2]: https://github.com/garvys/rustfst/compare/0.5.0...0.6.2
[0.5.0]: https://github.com/garvys/rustfst/compare/0.4.0...0.5.0
[0.4.0]: https://github.com/garvys/rustfst/compare/0.3.0...0.4.0
[0.3.0]: https://github.com/garvys/rustfst/compare/0.2.0...0.3.0
[0.2.0]: https://github.com/garvys/rustfst/compare/0.1.7...0.2.0
[0.1.7]: https://github.com/garvys/rustfst/compare/0.1.2...0.1.7<|MERGE_RESOLUTION|>--- conflicted
+++ resolved
@@ -15,11 +15,8 @@
 - Expose in `prelude` `tr_mappers`.  
 
 ### Changed
-<<<<<<< HEAD
 - Fixed bug in `Determinize`: `HashMap` -> `BTreeMap` for `LabelMap`.
-=======
 - `NO_LABEL` and `NO_STATE_ID` are now public. 
->>>>>>> f7539b3e
 - Fixed bug in `RmEpsilon`: mutation had to be performed while iterating.
 - `QuantizeMapper` has now a configurable delta value with default set to `KDELTA`
 - Replace `FstCache` implementation for `Arc<FstCache>` by the deref trait.
